set(UNITTEST_SOURCES
	allocatorstest.cpp
    bigintegertest.cpp
    documenttest.cpp
    encodedstreamtest.cpp
    encodingstest.cpp
    filestreamtest.cpp
    itoatest.cpp
    jsoncheckertest.cpp
    namespacetest.cpp
    pointertest.cpp
    prettywritertest.cpp
    readertest.cpp
<<<<<<< HEAD
	schematest.cpp
=======
    regextest.cpp
>>>>>>> a8feeb4c
	simdtest.cpp
    strfunctest.cpp
    stringbuffertest.cpp
    strtodtest.cpp
    unittest.cpp
    valuetest.cpp
    writertest.cpp)

if ("${CMAKE_CXX_COMPILER_ID}" STREQUAL "GNU")
    set(CMAKE_CXX_FLAGS "${CMAKE_CXX_FLAGS} -Werror -Wall -Wextra -Weffc++ -Wswitch-default -Wfloat-equal")
elseif (CMAKE_CXX_COMPILER_ID MATCHES "Clang")
    set(CMAKE_CXX_FLAGS "${CMAKE_CXX_FLAGS} -Werror -Wall -Wextra -Weffc++ -Wswitch-default -Wfloat-equal")
elseif ("${CMAKE_CXX_COMPILER_ID}" STREQUAL "MSVC")
    add_definitions(-D_CRT_SECURE_NO_WARNINGS=1)
endif()

set(CMAKE_CXX_FLAGS "${CMAKE_CXX_FLAGS} -DRAPIDJSON_HAS_STDSTRING=1")

add_library(namespacetest STATIC namespacetest.cpp)

add_executable(unittest ${UNITTEST_SOURCES})
target_link_libraries(unittest ${TEST_LIBRARIES} namespacetest)

add_dependencies(tests unittest)

add_test(NAME unittest
    COMMAND ${CMAKE_RUNTIME_OUTPUT_DIRECTORY}/unittest
    WORKING_DIRECTORY ${CMAKE_SOURCE_DIR}/bin)

if(NOT MSVC)
    # Not running SIMD.* unit test cases for Valgrind
    add_test(NAME valgrind_unittest
        COMMAND valgrind --leak-check=full --error-exitcode=1 ${CMAKE_RUNTIME_OUTPUT_DIRECTORY}/unittest --gtest_filter=-SIMD.*
        WORKING_DIRECTORY ${CMAKE_SOURCE_DIR}/bin)

    if(CMAKE_BUILD_TYPE STREQUAL "Debug")
        add_test(NAME symbol_check
        COMMAND sh -c "objdump -t -C libnamespacetest.a | grep rapidjson ; test $? -ne 0"
        WORKING_DIRECTORY ${CMAKE_CURRENT_BINARY_DIR})
    endif(CMAKE_BUILD_TYPE STREQUAL "Debug")

endif(NOT MSVC)<|MERGE_RESOLUTION|>--- conflicted
+++ resolved
@@ -11,11 +11,8 @@
     pointertest.cpp
     prettywritertest.cpp
     readertest.cpp
-<<<<<<< HEAD
+    regextest.cpp
 	schematest.cpp
-=======
-    regextest.cpp
->>>>>>> a8feeb4c
 	simdtest.cpp
     strfunctest.cpp
     stringbuffertest.cpp
